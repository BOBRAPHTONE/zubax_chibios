--- conflicted
+++ resolved
@@ -23,36 +23,14 @@
 
 void* operator new(std::size_t)
 {
-<<<<<<< HEAD
-#if CH_CFG_USE_MEMCORE
-    return chCoreAlloc(sz);
-#else
-    (void) sz;
-    chSysHalt("new");
-    static int dummy = 0;
-    return &dummy;
-#endif
-=======
     _libstdcpp_panic("operator new()");
     return &g_operator_new_returns_pointer_to_this;
->>>>>>> c06be2e7
 }
 
 void* operator new[](std::size_t)
 {
-<<<<<<< HEAD
-#if CH_CFG_USE_MEMCORE
-    return chCoreAlloc(sz);
-#else
-    (void) sz;
-    chSysHalt("new");
-    static int dummy = 0;
-    return &dummy;
-#endif
-=======
     _libstdcpp_panic("operator new[]()");
     return &g_operator_new_returns_pointer_to_this;
->>>>>>> c06be2e7
 }
 
 void operator delete(void*)
