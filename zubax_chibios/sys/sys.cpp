/*
 * Copyright (c) 2014-2017 Zubax, zubax.com
 * Distributed under the MIT License, available in the file LICENSE.
 * Author: Pavel Kirienko <pavel.kirienko@zubax.com>
 */

#include "sys.hpp"
#include <chprintf.h>
#include <ch.hpp>
#include <unistd.h>
#include <cstdio>
#include <cassert>
#include <cstring>
#include <cstdarg>
#include <type_traits>

#if !CH_CFG_USE_REGISTRY
# pragma message "CH_CFG_USE_REGISTRY is disabled, panic reports will be incomplete"
#endif

namespace os
{

extern void emergencyPrint(const char* str);

__attribute__((weak))
void applicationHaltHook(void) { }

void sleepUntilChTime(systime_t sleep_until)
{
    chSysLock();
    sleep_until -= chVTGetSystemTimeX();
    if (static_cast<std::make_signed<systime_t>::type>(sleep_until) > 0)
    {
        chThdSleepS(sleep_until);
    }
    chSysUnlock();

#if defined(DEBUG_BUILD) && DEBUG_BUILD
    if (static_cast<std::make_signed<systime_t>::type>(sleep_until) < 0)
    {
#if CH_CFG_USE_REGISTRY
        const char* const name = chThdGetSelfX()->name;
#else
        const char* const name = "<?>";
#endif
        DEBUG_LOG("%s: Lag %d ts\n", name,
                  static_cast<int>(static_cast<std::make_signed<systime_t>::type>(sleep_until)));
    }
#endif
}

static bool reboot_request_flag = false;

void requestReboot()
{
    reboot_request_flag = true;
}

bool isRebootRequested()
{
    return reboot_request_flag;
}

} // namespace os

extern "C"
{

__attribute__((weak))
void* __dso_handle;

__attribute__((weak))
int* __errno()
{
    static int en;
    return &en;
}


void zchSysHaltHook(const char* msg)
{
    using namespace os;

    applicationHaltHook();

    /*
     * Printing the general panic message
     */
    port_disable();
    emergencyPrint("\r\nPANIC [");
#if CH_CFG_USE_REGISTRY
    const thread_t *pthread = chThdGetSelfX();
    if (pthread && pthread->name)
    {
        emergencyPrint(pthread->name);
    }
#endif
    emergencyPrint("] ");

    if (msg != NULL)
    {
        emergencyPrint(msg);
    }
    emergencyPrint("\r\n");

#if !defined(AGGRESSIVE_SIZE_OPTIMIZATION) || (AGGRESSIVE_SIZE_OPTIMIZATION == 0)
    static const auto print_register = [](const char* name, std::uint32_t value)
        {
            emergencyPrint(name);
            emergencyPrint("\t");
            char buffer[20];
            chsnprintf(&buffer[0], sizeof(buffer), "%08x", value);
            emergencyPrint(&buffer[0]);
            emergencyPrint("\r\n");
        };

    static const auto print_stack = [](const std::uint32_t* const ptr)
        {
            print_register("Pointer", reinterpret_cast<std::uint32_t>(ptr));
            print_register("R0",      ptr[0]);
            print_register("R1",      ptr[1]);
            print_register("R2",      ptr[2]);
            print_register("R3",      ptr[3]);
            print_register("R12",     ptr[4]);
            print_register("R14[LR]", ptr[5]);
            print_register("R15[PC]", ptr[6]);
            print_register("PSR",     ptr[7]);
        };

    /*
     * Printing registers
     */
    emergencyPrint("\r\nCore registers:\r\n");
#define PRINT_CORE_REGISTER(name)       print_register(#name, __get_##name())
    PRINT_CORE_REGISTER(CONTROL);
    PRINT_CORE_REGISTER(IPSR);
    PRINT_CORE_REGISTER(APSR);
    PRINT_CORE_REGISTER(xPSR);
    PRINT_CORE_REGISTER(PRIMASK);
#if __CORTEX_M >= 3
    PRINT_CORE_REGISTER(BASEPRI);
    PRINT_CORE_REGISTER(FAULTMASK);
#endif
#if __CORTEX_M >= 4
    PRINT_CORE_REGISTER(FPSCR);
#endif
#undef PRINT_CORE_REGISTER

    emergencyPrint("\r\nProcess stack:\r\n");
    print_stack(reinterpret_cast<std::uint32_t*>(__get_PSP()));

    emergencyPrint("\r\nMain stack:\r\n");
    print_stack(reinterpret_cast<std::uint32_t*>(__get_MSP()));

    emergencyPrint("\r\nSCB:\r\n");
#define PRINT_SCB_REGISTER(name)        print_register(#name, SCB->name)
    PRINT_SCB_REGISTER(AIRCR);
    PRINT_SCB_REGISTER(SCR);
    PRINT_SCB_REGISTER(CCR);
    PRINT_SCB_REGISTER(SHCSR);
    PRINT_SCB_REGISTER(CFSR);
    PRINT_SCB_REGISTER(HFSR);
    PRINT_SCB_REGISTER(DFSR);
    PRINT_SCB_REGISTER(MMFAR);
    PRINT_SCB_REGISTER(BFAR);
    PRINT_SCB_REGISTER(AFSR);
#undef PRINT_SCB_REGISTER
#endif      // AGGRESSIVE_SIZE_OPTIMIZATION

    /*
     * Emulating a breakpoint if we're in debug mode
     */
#if defined(DEBUG_BUILD) && DEBUG_BUILD && defined(CoreDebug_DHCSR_C_DEBUGEN_Msk)
    if (CoreDebug->DHCSR & CoreDebug_DHCSR_C_DEBUGEN_Msk)
    {
        __asm volatile ("bkpt #0\n"); // Break into the debugger
    }
#endif
}

void __assert_func(const char* file, int line, const char* func, const char* expr)
{
    port_disable();

    // We're using static here in order to avoid overflowing the stack in the event of assertion panic
    // Keeping the stack intact allows us to connect a debugger later and observe the state postmortem
    static char buffer[200]{};
    chsnprintf(&buffer[0], sizeof(buffer), "%s:%d:%s:%s",
               file, line, (func == nullptr) ? "" : func, expr);
    chSysHalt(&buffer[0]);

    while (true) { }
}

/// From unistd
int usleep(useconds_t useconds)
{
    assert((((uint64_t)useconds * (uint64_t)CH_CFG_ST_FREQUENCY + 999999ULL) / 1000000ULL)
           < (1ULL << CH_CFG_ST_RESOLUTION));
    // http://pubs.opengroup.org/onlinepubs/7908799/xsh/usleep.html
    if (useconds > 0)
    {
        chThdSleepMicroseconds(useconds);
    }
    return 0;
}

/// From unistd
unsigned sleep(unsigned int seconds)
{
    assert(((uint64_t)seconds * (uint64_t)CH_CFG_ST_FREQUENCY) < (1ULL << CH_CFG_ST_RESOLUTION));
    // http://pubs.opengroup.org/onlinepubs/7908799/xsh/sleep.html
    if (seconds > 0)
    {
        chThdSleepSeconds(seconds);
    }
    return 0;
}

void* malloc(size_t sz)
{
<<<<<<< HEAD
#if CH_CFG_USE_MEMCORE
    return chCoreAlloc(sz);
#else
    (void) sz;
    chSysHalt("malloc");
    return nullptr;
#endif
=======
    (void) sz;
    assert(sz == 0);                    // We want debug builds to fail loudly; release builds are given a pass
    return nullptr;
>>>>>>> c06be2e7
}

void* calloc(size_t num, size_t sz)
{
    (void) num;
    (void) sz;
    assert((num == 0) || (sz == 0));    // We want debug builds to fail loudly; release builds are given a pass
    return nullptr;
}

void* realloc(void*, size_t sz)
{
    (void) sz;
    assert(sz == 0);                    // We want debug builds to fail loudly; release builds are given a pass
    return nullptr;
}

void free(void* p)
{
    /*
     * Certain stdlib functions, like mktime(), may call free() with zero argument, which can be safely ignored.
     */
    if (p != nullptr)
    {
        chSysHalt("free");
    }
}

}<|MERGE_RESOLUTION|>--- conflicted
+++ resolved
@@ -220,19 +220,9 @@
 
 void* malloc(size_t sz)
 {
-<<<<<<< HEAD
-#if CH_CFG_USE_MEMCORE
-    return chCoreAlloc(sz);
-#else
-    (void) sz;
-    chSysHalt("malloc");
-    return nullptr;
-#endif
-=======
     (void) sz;
     assert(sz == 0);                    // We want debug builds to fail loudly; release builds are given a pass
     return nullptr;
->>>>>>> c06be2e7
 }
 
 void* calloc(size_t num, size_t sz)
