/*
 * Copyright (c) 2016 Zubax, zubax.com
 * Distributed under the MIT License, available in the file LICENSE.
 * Author: Pavel Kirienko <pavel.kirienko@zubax.com>
 */

/*
 * Various small helpers.
 */

#pragma once

#include <cassert>
#include <cstdint>
#include <utility>
#include <algorithm>
#include <iterator>

#define EXECUTE_ONCE_CAT1_(a, b) EXECUTE_ONCE_CAT2_(a, b)
#define EXECUTE_ONCE_CAT2_(a, b) a##b

/**
 * This macro can be used in function and method bodies to execute a certain block of code only once.
 * Every instantiation creates one static variable.
 * This macro is not thread safe.
 *
 * Usage:
 *   puts("Regular code");
 *   EXECUTE_ONCE_NON_THREAD_SAFE
 *   {
 *      puts("This block will be executed only once");
 *   }
 *   puts("Regular code again");
 */
#define EXECUTE_ONCE_NON_THREAD_SAFE \
    static bool EXECUTE_ONCE_CAT1_(_executed_once_, __LINE__) = false; \
    for (; EXECUTE_ONCE_CAT1_(_executed_once_, __LINE__) == false; EXECUTE_ONCE_CAT1_(_executed_once_, __LINE__) = true)

/**
 * Branching hints; these are compiler-dependent.
 */
<<<<<<< HEAD
template <typename T,
          MemoryInitializationPolicy MemInitPolicy = MemoryInitializationPolicy::ZeroFill>
class LazyConstructor
{
    alignas(T) std::uint8_t pool_[sizeof(T)]{};
    T* ptr_ = nullptr;

    void assertConstructed() const
    {
        assert(ptr_ != nullptr);
    }

public:
    ~LazyConstructor()
    {
        destroy();
    }

    void destroy()
    {
        if (ptr_ != nullptr)
        {
            ptr_->~T();
            ptr_ = nullptr;
        }
    }

    template <typename... Args>
    void construct(Args... args)
    {
        destroy();
        if (MemInitPolicy == MemoryInitializationPolicy::ZeroFill)
        {
            std::fill(std::begin(pool_), std::end(pool_), 0);
        }
        ptr_ = new (pool_) T(std::forward<Args>(args)...);
    }

    bool isConstructed() const { return ptr_ != nullptr; }

    T*       get()       { return ptr_; }
    const T* get() const { return ptr_; }

    T* operator->()
    {
        assertConstructed();
        return ptr_;
    }

    const T* operator->() const
    {
        assertConstructed();
        return ptr_;
    }

    T& operator*()
    {
        assertConstructed();
        return *ptr_;
    }

    const T& operator*() const
    {
        assertConstructed();
        return *ptr_;
    }
};

}
}
=======
#define LIKELY(x)       (__builtin_expect((x), true))
#define UNLIKELY(x)     (__builtin_expect((x), false))
>>>>>>> c06be2e7
<|MERGE_RESOLUTION|>--- conflicted
+++ resolved
@@ -39,78 +39,5 @@
 /**
  * Branching hints; these are compiler-dependent.
  */
-<<<<<<< HEAD
-template <typename T,
-          MemoryInitializationPolicy MemInitPolicy = MemoryInitializationPolicy::ZeroFill>
-class LazyConstructor
-{
-    alignas(T) std::uint8_t pool_[sizeof(T)]{};
-    T* ptr_ = nullptr;
-
-    void assertConstructed() const
-    {
-        assert(ptr_ != nullptr);
-    }
-
-public:
-    ~LazyConstructor()
-    {
-        destroy();
-    }
-
-    void destroy()
-    {
-        if (ptr_ != nullptr)
-        {
-            ptr_->~T();
-            ptr_ = nullptr;
-        }
-    }
-
-    template <typename... Args>
-    void construct(Args... args)
-    {
-        destroy();
-        if (MemInitPolicy == MemoryInitializationPolicy::ZeroFill)
-        {
-            std::fill(std::begin(pool_), std::end(pool_), 0);
-        }
-        ptr_ = new (pool_) T(std::forward<Args>(args)...);
-    }
-
-    bool isConstructed() const { return ptr_ != nullptr; }
-
-    T*       get()       { return ptr_; }
-    const T* get() const { return ptr_; }
-
-    T* operator->()
-    {
-        assertConstructed();
-        return ptr_;
-    }
-
-    const T* operator->() const
-    {
-        assertConstructed();
-        return ptr_;
-    }
-
-    T& operator*()
-    {
-        assertConstructed();
-        return *ptr_;
-    }
-
-    const T& operator*() const
-    {
-        assertConstructed();
-        return *ptr_;
-    }
-};
-
-}
-}
-=======
 #define LIKELY(x)       (__builtin_expect((x), true))
-#define UNLIKELY(x)     (__builtin_expect((x), false))
->>>>>>> c06be2e7
+#define UNLIKELY(x)     (__builtin_expect((x), false))